# dfreproject

A high-performance Python package for reprojecting astronomical images between different coordinate systems with support for SIP distortion correction.

[![Documentation Status](https://readthedocs.org/projects/reprojection/badge/?version=latest)](https://reprojection.readthedocs.io/en/latest/?badge=latest)
[![Tests](https://github.com/DragonflyTelescope/reprojection/actions/workflows/tests.yml/badge.svg)](https://github.com/DragonflyTelescope/reprojection/actions/workflows/tests.yml)
[![codecov](https://codecov.io/gh/DragonflyTelescope/reprojection/branch/main/graph/badge.svg)](https://codecov.io/gh/DragonflyTelescope/reprojection)

The idea behind this package was to make a stripped down version of the `reproject` package by astropy in order to reduce computational time.
We achieve approximately 40X faster computations with this package. Take a look at the demos for an example.

## Features

- Fast reprojection of astronomical images between different WCS frames
- Support for Simple Imaging Polynomial (SIP) distortion correction
- GPU acceleration using PyTorch
- Multiple interpolation methods (nearest neighbor, bilinear, bicubic)
- Simple high-level API and detailed low-level control

## Installation

### Requirements

- Python 3.7+
- NumPy
- Astropy
- PyTorch
- Matplotlib
- cmcrameri

### Installing from Source

For the latest development version, install directly from the GitHub repository:

```bash
git clone https://github.com/dragonfly/dfreproject.git
cd dfreproject
pip install -e .
```

For development installation with documentation dependencies:

```bash
pip install -e ".[docs]"
```

## Quick Start

```python
from astropy.io import fits
from astropy.wcs import WCS
<<<<<<< HEAD
from reprojection import calculate_reprojection
=======
from dfreproject.reproject import calculate_reprojection
>>>>>>> 481593f8

# Load source and target images
source_hdu = fits.open('source_image.fits')[0]
target_hdu = fits.open('target_grid.fits')[0]
target_wcs = WCS(target_hdu.header)
# Perform dfreproject with bilinear interpolation
reprojected = calculate_reprojection(
    source_hdus=source_hdu,
    target_wcs=target_wcs,
    shape_out=target_hdu.data.shape,
    interpolation_mode='bilinear'
)

# Convert back to NumPy and save as FITS
reprojected_np = reprojected.cpu().numpy()
output_hdu = fits.PrimaryHDU(data=reprojected_np)
output_hdu.header.update(target_wcs.to_header())
output_hdu.writeto('reprojected_image.fits', overwrite=True)
```

## Demos and Examples

A collection of example notebooks and scripts is available in the `demos` folder to help you get started:

- `reprojection-comparison.ipynb` - Simple example of reprojecting between two WCS frames and comparing the result of our implementation with the `reproject` package.
- `Coordinate-Comparison.ipynb' - A step-by-step walkthrough of our coordinate transformations with a comparison to `astropy.wcs`.

To run the demos:

```bash
cd demos
jupyter notebook
```

## Documentation

Comprehensive documentation is available at [https://dfreproject.readthedocs.io/](https://reprojection.readthedocs.io/)

The documentation includes:
- API reference
- Mathematical details of the reprojection process
- Tutorials and examples
- Performance tips

## Contributing

Contributions are welcome! Please feel free to submit a Pull Request.

1. Fork the repository
2. Create your feature branch (`git checkout -b feature/amazing-feature`)
3. Commit your changes (`git commit -m 'Add some amazing feature'`)
4. Push to the branch (`git push origin feature/amazing-feature`)
5. Open a Pull Request

## License

This project is licensed under the MIT License - see the LICENSE file for details.

## Citation

If you use this package in your research, please cite:
TBD


## Acknowledgments

- Based on the FITS WCS standard and SIP convention
- Inspired by Astropy's reproject package
- Accelerated with PyTorch
- Documentation aided by Claude.ai<|MERGE_RESOLUTION|>--- conflicted
+++ resolved
@@ -6,8 +6,8 @@
 [![Tests](https://github.com/DragonflyTelescope/reprojection/actions/workflows/tests.yml/badge.svg)](https://github.com/DragonflyTelescope/reprojection/actions/workflows/tests.yml)
 [![codecov](https://codecov.io/gh/DragonflyTelescope/reprojection/branch/main/graph/badge.svg)](https://codecov.io/gh/DragonflyTelescope/reprojection)
 
-The idea behind this package was to make a stripped down version of the `reproject` package by astropy in order to reduce computational time.
-We achieve approximately 40X faster computations with this package. Take a look at the demos for an example.
+The idea behind this package was to make a stripped down version of the `reproject` package by astropy in order to reduce computational time. 
+We achieve approximately 40X faster computations with this package. Take a look at the demos for an example. 
 
 ## Features
 
@@ -49,19 +49,15 @@
 ```python
 from astropy.io import fits
 from astropy.wcs import WCS
-<<<<<<< HEAD
-from reprojection import calculate_reprojection
-=======
-from dfreproject.reproject import calculate_reprojection
->>>>>>> 481593f8
+from dfreproject import calculate_reprojection
 
 # Load source and target images
 source_hdu = fits.open('source_image.fits')[0]
 target_hdu = fits.open('target_grid.fits')[0]
 target_wcs = WCS(target_hdu.header)
-# Perform dfreproject with bilinear interpolation
+# Perform reprojection with bilinear interpolation
 reprojected = calculate_reprojection(
-    source_hdus=source_hdu,
+    source_hdus=source_hdu, 
     target_wcs=target_wcs,
     shape_out=target_hdu.data.shape,
     interpolation_mode='bilinear'
